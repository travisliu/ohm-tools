# encoding: UTF-8

require "redic"
require "securerandom"
require "scrivener"
require "ohm/command"
require "ohm/nest"
require "msgpack"

module Ohm
<<<<<<< HEAD
  LUA_CACHE   = Hash.new { |h, k| h[k] = Hash.new }
  LUA_SAVE    = File.expand_path("../ohm/lua/save.lua",   __FILE__)
  LUA_DELETE  = File.expand_path("../ohm/lua/delete.lua", __FILE__)
=======
>>>>>>> 07eafa5c

  # All of the known errors in Ohm can be traced back to one of these
  # exceptions.
  #
  # MissingID:
  #
  #   Comment.new.id # => Error
  #   Comment.new.key # => Error
  #
  #   Solution: you need to save your model first.
  #
  # IndexNotFound:
  #
  #   Comment.find(:foo => "Bar") # => Error
  #
  #   Solution: add an index with `Comment.index :foo`.
  #
  # UniqueIndexViolation:
  #
  #   Raised when trying to save an object with a `unique` index for
  #   which the value already exists.
  #
  #   Solution: rescue `Ohm::UniqueIndexViolation` during save, but
  #   also, do some validations even before attempting to save.
  #
  class Error < StandardError; end
  class MissingID < Error; end
  class IndexNotFound < Error; end
  class UniqueIndexViolation < Error; end

  module Lua
    FILES = File.expand_path("../ohm/lua", __FILE__)

    SAVE   = "cb98c8f3e4c06335192ef4a40351e7f7fd7bdfbc"
    DELETE = "33280b7f78deb73571f659ccee1df447ada98d37"

    DICT = {
      SAVE   => File.read(File.join(FILES, "save.lua")),
      DELETE => File.read(File.join(FILES, "delete.lua"))
    }

    def self.run(redis, sha1, *args)
      cached(redis, sha1) do
        redis.call("SCRIPT", "LOAD", DICT[sha1])
      end

      redis.call("EVALSHA", sha1, *args)
    end

    def self.cached(redis, sha1)
      key = :"#{redis.url.hash}_#{sha1}"

      if not @cache.member?(key)
        yield

        @cache[key] = true
      end
    end

    @cache = {}
  end

  # Instead of monkey patching Kernel or trying to be clever, it's
  # best to confine all the helper methods in a Utils module.
  module Utils

    # Used by: `attribute`, `counter`, `set`, `reference`,
    # `collection`.
    #
    # Employed as a solution to avoid `NameError` problems when trying
    # to load models referring to other models not yet loaded.
    #
    # Example:
    #
    #   class Comment < Ohm::Model
    #     reference :user, User # NameError undefined constant User.
    #   end
    #
    #   Instead of relying on some clever `const_missing` hack, we can
    #   simply use a Symbol.
    #
    #   class Comment < Ohm::Model
    #     reference :user, :User
    #   end
    #
    def self.const(context, name)
      case name
      when Symbol then context.const_get(name)
      else name
      end
    end

    def self.dict(arr)
      Hash[*arr]
    end

    def self.sort(redis, key, options)
      args = []

      args.concat(["BY", options[:by]]) if options[:by]
      args.concat(["GET", options[:get]]) if options[:get]
      args.concat(["LIMIT"] + options[:limit]) if options[:limit]
      args.concat(options[:order].split(" ")) if options[:order]
      args.concat(["STORE", options[:store]]) if options[:store]

      redis.call("SORT", key, *args)
    end
  end

  # Use this if you want to do quick ad hoc redis commands against the
  # defined Ohm connection.
  #
  # Examples:
  #
  #   Ohm.redis.call("SET", "foo", "bar")
  #   Ohm.redis.flush
  #
  def self.redis
    @redis ||= Redic.new
  end

  def self.redis=(redis)
    @redis = redis
  end

  # Wrapper for Ohm.redis.flushdb.
  def self.flush
    redis.call("FLUSHDB")
  end

  module Collection
    include Enumerable

    def each
      if block_given?
        to_a.each { |element| yield element }
      else
        to_enum
      end
    end

    # Fetch the data from Redis in one go.
    def to_a
      fetch(ids)
    end

    def empty?
      size == 0
    end

    # Wraps the whole pipelining functionality.
    def fetch(ids)
      ids.each { |id| redis.write("HGETALL", namespace[id]) }

      arr = redis.run

      res = []

      return res if arr.nil?

      arr.each_with_index do |atts, idx|
        res << model.new(Utils.dict(atts).update(:id => ids[idx]))
      end

      res
    end
  end

  class List
    include Collection

    attr :key
    attr :namespace
    attr :model

    def initialize(key, namespace, model)
      @key = key
      @namespace = namespace
      @model = model
    end

    # Returns the total size of the list using LLEN.
    def size
      redis.call("LLEN", key)
    end
    alias :count :size

    # Returns the first element of the list using LINDEX.
    def first
      model[redis.call("LINDEX", key, 0)]
    end

    # Returns the last element of the list using LINDEX.
    def last
      model[redis.call("LINDEX", key, -1)]
    end

    # Checks if the model is part of this List.
    #
    # An important thing to note is that this method loads all of the
    # elements of the List since there is no command in Redis that
    # allows you to actually check the list contents efficiently.
    #
    # You may want to avoid doing this if your list has say, 10K entries.
    def include?(model)
      ids.include?(model.id.to_s)
    end

    # Replace all the existing elements of a list with a different
    # collection of models. This happens atomically in a MULTI-EXEC
    # block.
    #
    # Example:
    #
    #   user = User.create
    #   p1 = Post.create
    #   user.posts.push(p1)
    #
    #   p2, p3 = Post.create, Post.create
    #   user.posts.replace([p2, p3])
    #
    #   user.posts.include?(p1)
    #   # => false
    #
    def replace(models)
      ids = models.map { |model| model.id }

      redis.write("MULTI")
      redis.write("DEL", key)
      ids.each { |id| redis.write("RPUSH", key, id) }
      redis.write("EXEC")
      redis.run
    end

    # Pushes the model to the _end_ of the list using RPUSH.
    def push(model)
      redis.call("RPUSH", key, model.id)
    end

    # Pushes the model to the _beginning_ of the list using LPUSH.
    def unshift(model)
      redis.call("LPUSH", key, model.id)
    end

    # Delete a model from the list.
    #
    # Note: If your list contains the model multiple times, this method
    # will delete all instances of that model in one go.
    #
    # Example:
    #
    #   class Comment < Ohm::Model
    #   end
    #
    #   class Post < Ohm::Model
    #     list :comments, Comment
    #   end
    #
    #   p = Post.create
    #   c = Comment.create
    #
    #   p.comments.push(c)
    #   p.comments.push(c)
    #
    #   p.comments.delete(c)
    #
    #   p.comments.size == 0
    #   # => true
    #
    def delete(model)
      # LREM key 0 <id> means remove all elements matching <id>
      # @see http://redis.io/commands/lrem
      redis.call("LREM", key, 0, model.id)
    end

  private
    def ids
      redis.call("LRANGE", key, 0, -1)
    end

    def redis
      model.redis
    end
  end

  # Defines most of the methods used by `Set` and `MultiSet`.
  class BasicSet
    include Collection

    # Allows you to sort by any field in your model.
    #
    # Example:
    #
    #   class User < Ohm::Model
    #     attribute :name
    #   end
    #
    #   User.all.sort_by(:name, :order => "ALPHA")
    #   User.all.sort_by(:name, :order => "ALPHA DESC")
    #   User.all.sort_by(:name, :order => "ALPHA DESC", :limit => [0, 10])
    #
    # Note: This is slower compared to just doing `sort`, specifically
    # because Redis has to read each individual hash in order to sort
    # them.
    #
    def sort_by(att, options = {})
      sort(options.merge(:by => to_key(att)))
    end

    # Allows you to sort your models using their IDs. This is much
    # faster than `sort_by`. If you simply want to get records in
    # ascending or descending order, then this is the best method to
    # do that.
    #
    # Example:
    #
    #   class User < Ohm::Model
    #     attribute :name
    #   end
    #
    #   User.create(:name => "John")
    #   User.create(:name => "Jane")
    #
    #   User.all.sort.map(&:id) == ["1", "2"]
    #   # => true
    #
    #   User.all.sort(:order => "ASC").map(&:id) == ["1", "2"]
    #   # => true
    #
    #   User.all.sort(:order => "DESC").map(&:id) == ["2", "1"]
    #   # => true
    #
    def sort(options = {})
      if options.has_key?(:get)
        options[:get] = to_key(options[:get])
        return execute { |key| Utils.sort(redis, key, options) }
      end

      fetch(execute { |key| Utils.sort(redis, key, options) })
    end

    # Check if a model is included in this set.
    #
    # Example:
    #
    #   u = User.create
    #
    #   User.all.include?(u)
    #   # => true
    #
    # Note: Ohm simply checks that the model's ID is included in the
    # set. It doesn't do any form of type checking.
    #
    def include?(model)
      exists?(model.id)
    end

    # Returns the total size of the set using SCARD.
    def size
      execute { |key| redis.call("SCARD", key) }
    end
    alias :count :size

    # Syntactic sugar for `sort_by` or `sort` when you only need the
    # first element.
    #
    # Example:
    #
    #   User.all.first ==
    #     User.all.sort(:limit => [0, 1]).first
    #
    #   User.all.first(:by => :name, "ALPHA") ==
    #     User.all.sort_by(:name, :order => "ALPHA", :limit => [0, 1]).first
    #
    def first(options = {})
      opts = options.dup
      opts.merge!(:limit => [0, 1])

      if opts[:by]
        sort_by(opts.delete(:by), opts).first
      else
        sort(opts).first
      end
    end

    # Grab all the elements of this set using SMEMBERS.
    def ids
      execute { |key| redis.call("SMEMBERS", key) }
    end

    # Retrieve a specific element using an ID from this set.
    #
    # Example:
    #
    #   # Let's say we got the ID 1 from a request parameter.
    #   id = 1
    #
    #   # Retrieve the post if it's included in the user's posts.
    #   post = user.posts[id]
    #
    def [](id)
      model[id] if exists?(id)
    end

  private
    def exists?(id)
      execute { |key| redis.call("SISMEMBER", key, id) == 1 }
    end

    def to_key(att)
      if model.counters.include?(att)
        namespace["*:counters->%s" % att]
      else
        namespace["*->%s" % att]
      end
    end
  end

  class Set < BasicSet
    attr :key
    attr :namespace
    attr :model

    def initialize(key, namespace, model)
      @key = key
      @namespace = namespace
      @model = model
    end

    # Chain new fiters on an existing set.
    #
    # Example:
    #
    #   set = User.find(:name => "John")
    #   set.find(:age => 30)
    #
    def find(dict)
      MultiSet.new(
        namespace, model, Command[:sinterstore, key, *model.filters(dict)]
      )
    end

    # Reduce the set using any number of filters.
    #
    # Example:
    #
    #   set = User.find(:name => "John")
    #   set.except(:country => "US")
    #
    #   # You can also do it in one line.
    #   User.find(:name => "John").except(:country => "US")
    #
    def except(dict)
      MultiSet.new(namespace, model, key).except(dict)
    end

    # Do a union to the existing set using any number of filters.
    #
    # Example:
    #
    #   set = User.find(:name => "John")
    #   set.union(:name => "Jane")
    #
    #   # You can also do it in one line.
    #   User.find(:name => "John").union(:name => "Jane")
    #
    def union(dict)
      MultiSet.new(namespace, model, key).union(dict)
    end

  private
    def execute
      yield key
    end

    def redis
      model.redis
    end
  end

  class MutableSet < Set
    # Add a model directly to the set.
    #
    # Example:
    #
    #   user = User.create
    #   post = Post.create
    #
    #   user.posts.add(post)
    #
    def add(model)
      redis.call("SADD", key, model.id)
    end

    # Remove a model directly from the set.
    #
    # Example:
    #
    #   user = User.create
    #   post = Post.create
    #
    #   user.posts.delete(post)
    #
    def delete(model)
      redis.call("SREM", key, model.id)
    end

    # Replace all the existing elements of a set with a different
    # collection of models. This happens atomically in a MULTI-EXEC
    # block.
    #
    # Example:
    #
    #   user = User.create
    #   p1 = Post.create
    #   user.posts.add(p1)
    #
    #   p2, p3 = Post.create, Post.create
    #   user.posts.replace([p2, p3])
    #
    #   user.posts.include?(p1)
    #   # => false
    #
    def replace(models)
      ids = models.map { |model| model.id }

      redis.write("MULTI")
      redis.write("DEL", key)
      ids.each { |id| redis.write("SADD", key, id) }
      redis.write("EXEC")
      redis.run
    end
  end

  # Anytime you filter a set with more than one requirement, you
  # internally use a `MultiSet`. `MutiSet` is a bit slower than just
  # a `Set` because it has to `SINTERSTORE` all the keys prior to
  # retrieving the members, size, etc.
  #
  # Example:
  #
  #   User.all.kind_of?(Ohm::Set)
  #   # => true
  #
  #   User.find(:name => "John").kind_of?(Ohm::Set)
  #   # => true
  #
  #   User.find(:name => "John", :age => 30).kind_of?(Ohm::MultiSet)
  #   # => true
  #
  class MultiSet < BasicSet
    attr :namespace
    attr :model
    attr :command

    def initialize(namespace, model, command)
      @namespace = namespace
      @model = model
      @command = command
    end

    # Chain new fiters on an existing set.
    #
    # Example:
    #
    #   set = User.find(:name => "John", :age => 30)
    #   set.find(:status => 'pending')
    #
    def find(dict)
      MultiSet.new(
        namespace, model, Command[:sinterstore, command, intersected(dict)]
      )
    end

    # Reduce the set using any number of filters.
    #
    # Example:
    #
    #   set = User.find(:name => "John")
    #   set.except(:country => "US")
    #
    #   # You can also do it in one line.
    #   User.find(:name => "John").except(:country => "US")
    #
    def except(dict)
      MultiSet.new(
        namespace, model, Command[:sdiffstore, command, intersected(dict)]
      )
    end

    # Do a union to the existing set using any number of filters.
    #
    # Example:
    #
    #   set = User.find(:name => "John")
    #   set.union(:name => "Jane")
    #
    #   # You can also do it in one line.
    #   User.find(:name => "John").union(:name => "Jane")
    #
    def union(dict)
      MultiSet.new(
        namespace, model, Command[:sunionstore, command, intersected(dict)]
      )
    end

  private
    def redis
      model.redis
    end

    def intersected(dict)
      Command[:sinterstore, *model.filters(dict)]
    end

    def execute
      # namespace[:tmp] is where all the temp keys should be stored in.
      # redis will be where all the commands are executed against.
      res = command.call(namespace[:tmp], redis)

      begin

        # At this point, we have the final aggregated set, which we yield
        # to the caller. the caller can do all the normal set operations,
        # i.e. SCARD, SMEMBERS, etc.
        yield res

      ensure

        # We have to make sure we clean up the temporary keys to avoid
        # memory leaks and the unintended explosion of memory usage.
        command.clean
      end
    end
  end

  # The base class for all your models. In order to better understand
  # it, here is a semi-realtime explanation of the details involved
  # when creating a User instance.
  #
  # Example:
  #
  #   class User < Ohm::Model
  #     attribute :name
  #     index :name
  #
  #     attribute :email
  #     unique :email
  #
  #     counter :points
  #
  #     set :posts, :Post
  #   end
  #
  #   u = User.create(:name => "John", :email => "foo@bar.com")
  #   u.incr :points
  #   u.posts.add(Post.create)
  #
  # When you execute `User.create(...)`, you run the following Redis
  # commands:
  #
  #   # Generate an ID
  #   INCR User:id
  #
  #   # Add the newly generated ID, (let's assume the ID is 1).
  #   SADD User:all 1
  #
  #   # Store the unique index
  #   HSET User:uniques:email foo@bar.com 1
  #
  #   # Store the name index
  #   SADD User:indices:name:John 1
  #
  #   # Store the HASH
  #   HMSET User:1 name John email foo@bar.com
  #
  # Next we increment points:
  #
  #   HINCR User:1:counters points 1
  #
  # And then we add a Post to the `posts` set.
  # (For brevity, let's assume the Post created has an ID of 1).
  #
  #   SADD User:1:posts 1
  #
  class Model
    include Scrivener::Validations

    def self.redis=(redis)
      @key = nil
      @redis = redis
    end

    def self.redis
      @redis ||= Redic.new(Ohm.redis.url)
    end

    # The namespace for all the keys generated using this model.
    #
    # Example:
    #
    #   class User < Ohm::Model
    #
    #   User.key == "User"
    #   User.key.kind_of?(String)
    #   # => true
    #
    #   User.key.kind_of?(Nest)
    #   # => true
    #
    # To find out more about Nest, see:
    #   http://github.com/soveran/nest
    #
    def self.key
      @key ||= Nest.new(self.name, redis)
    end

    # Retrieve a record by ID.
    #
    # Example:
    #
    #   u = User.create
    #   u == User[u.id]
    #   # =>  true
    #
    def self.[](id)
      new(:id => id).load! if id && exists?(id)
    end

    # Retrieve a set of models given an array of IDs.
    #
    # Example:
    #
    #   ids = [1, 2, 3]
    #   ids.map(&User)
    #
    # Note: The use of this should be a last resort for your actual
    # application runtime, or for simply debugging in your console. If
    # you care about performance, you should pipeline your reads. For
    # more information checkout the implementation of Ohm::List#fetch.
    #
    def self.to_proc
      lambda { |id| self[id] }
    end

    # Check if the ID exists within <Model>:all.
    def self.exists?(id)
      redis.call("SISMEMBER", key[:all], id) == 1
    end

    # Find values in `unique` indices.
    #
    # Example:
    #
    #   class User < Ohm::Model
    #     unique :email
    #   end
    #
    #   u = User.create(:email => "foo@bar.com")
    #   u == User.with(:email, "foo@bar.com")
    #   # => true
    #
    def self.with(att, val)
      raise IndexNotFound unless uniques.include?(att)

      id = redis.call("HGET", key[:uniques][att], val)
      id && self[id]
    end

    # Find values in indexed fields.
    #
    # Example:
    #
    #   class User < Ohm::Model
    #     attribute :email
    #
    #     attribute :name
    #     index :name
    #
    #     attribute :status
    #     index :status
    #
    #     index :provider
    #     index :tag
    #
    #     def provider
    #       email[/@(.*?).com/, 1]
    #     end
    #
    #     def tag
    #       ["ruby", "python"]
    #     end
    #   end
    #
    #   u = User.create(name: "John", status: "pending", email: "foo@me.com")
    #   User.find(provider: "me", name: "John", status: "pending").include?(u)
    #   # => true
    #
    #   User.find(:tag => "ruby").include?(u)
    #   # => true
    #
    #   User.find(:tag => "python").include?(u)
    #   # => true
    #
    #   User.find(:tag => ["ruby", "python"]).include?(u)
    #   # => true
    #
    def self.find(dict)
      keys = filters(dict)

      if keys.size == 1
        Ohm::Set.new(keys.first, key, self)
      else
        Ohm::MultiSet.new(key, self, Command.new(:sinterstore, *keys))
      end
    end

    # Retrieve a set of models given an array of IDs.
    #
    # Example:
    #
    #   User.fetch([1, 2, 3])
    #
    def self.fetch(ids)
      all.fetch(ids)
    end

    # Index any method on your model. Once you index a method, you can
    # use it in `find` statements.
    def self.index(attribute)
      indices << attribute unless indices.include?(attribute)
    end

    # Create a unique index for any method on your model. Once you add
    # a unique index, you can use it in `with` statements.
    #
    # Note: if there is a conflict while saving, an
    # `Ohm::UniqueIndexViolation` violation is raised.
    #
    def self.unique(attribute)
      uniques << attribute unless uniques.include?(attribute)
    end

    # Declare an Ohm::Set with the given name.
    #
    # Example:
    #
    #   class User < Ohm::Model
    #     set :posts, :Post
    #   end
    #
    #   u = User.create
    #   u.posts.empty?
    #   # => true
    #
    # Note: You can't use the set until you save the model. If you try
    # to do it, you'll receive an Ohm::MissingID error.
    #
    def self.set(name, model)
      collections << name unless collections.include?(name)

      define_method name do
        model = Utils.const(self.class, model)

        Ohm::MutableSet.new(key[name], model.key, model)
      end
    end

    # Declare an Ohm::List with the given name.
    #
    # Example:
    #
    #   class Comment < Ohm::Model
    #   end
    #
    #   class Post < Ohm::Model
    #     list :comments, :Comment
    #   end
    #
    #   p = Post.create
    #   p.comments.push(Comment.create)
    #   p.comments.unshift(Comment.create)
    #   p.comments.size == 2
    #   # => true
    #
    # Note: You can't use the list until you save the model. If you try
    # to do it, you'll receive an Ohm::MissingID error.
    #
    def self.list(name, model)
      collections << name unless collections.include?(name)

      define_method name do
        model = Utils.const(self.class, model)

        Ohm::List.new(key[name], model.key, model)
      end
    end

    # A macro for defining a method which basically does a find.
    #
    # Example:
    #   class Post < Ohm::Model
    #     reference :user, :User
    #   end
    #
    #   class User < Ohm::Model
    #     collection :posts, :Post
    #   end
    #
    #   # is the same as
    #
    #   class User < Ohm::Model
    #     def posts
    #       Post.find(:user_id => self.id)
    #     end
    #   end
    #
    def self.collection(name, model, reference = to_reference)
      define_method name do
        model = Utils.const(self.class, model)
        model.find(:"#{reference}_id" => id)
      end
    end

    # A macro for defining an attribute, an index, and an accessor
    # for a given model.
    #
    # Example:
    #
    #   class Post < Ohm::Model
    #     reference :user, :User
    #   end
    #
    #   # It's the same as:
    #
    #   class Post < Ohm::Model
    #     attribute :user_id
    #     index :user_id
    #
    #     def user
    #       @_memo[:user] ||= User[user_id]
    #     end
    #
    #     def user=(user)
    #       self.user_id = user.id
    #       @_memo[:user] = user
    #     end
    #
    #     def user_id=(user_id)
    #       @_memo.delete(:user_id)
    #       self.user_id = user_id
    #     end
    #   end
    #
    def self.reference(name, model)
      reader = :"#{name}_id"
      writer = :"#{name}_id="

      index reader

      define_method(reader) do
        @attributes[reader]
      end

      define_method(writer) do |value|
        @_memo.delete(name)
        @attributes[reader] = value
      end

      define_method(:"#{name}=") do |value|
        @_memo.delete(name)
        send(writer, value ? value.id : nil)
      end

      define_method(name) do
        @_memo[name] ||= begin
          model = Utils.const(self.class, model)
          model[send(reader)]
        end
      end
    end

    # The bread and butter macro of all models. Basically declares
    # persisted attributes. All attributes are stored on the Redis
    # hash.
    #
    # Example:
    #   class User < Ohm::Model
    #     attribute :name
    #   end
    #
    #   # It's the same as:
    #
    #   class User < Ohm::Model
    #     def name
    #       @attributes[:name]
    #     end
    #
    #     def name=(name)
    #       @attributes[:name] = name
    #     end
    #   end
    #
    def self.attribute(name, cast = nil)
      attributes << name unless attributes.include?(name)

      if cast
        define_method(name) do
          cast[@attributes[name]]
        end
      else
        define_method(name) do
          @attributes[name]
        end
      end

      define_method(:"#{name}=") do |value|
        @attributes[name] = value
      end
    end

    # Declare a counter. All the counters are internally stored in
    # a different Redis hash, independent from the one that stores
    # the model attributes. Counters are updated with the `incr` and
    # `decr` methods, which interact directly with Redis. Their value
    # can't be assigned as with regular attributes.
    #
    # Example:
    #
    #   class User < Ohm::Model
    #     counter :points
    #   end
    #
    #   u = User.create
    #   u.incr :points
    #
    #   Ohm.redis.hget "User:1:counters", "points"
    #   # => 1
    #
    # Note: You can't use counters until you save the model. If you
    # try to do it, you'll receive an Ohm::MissingID error.
    #
    def self.counter(name)
      counters << name unless counters.include?(name)

      define_method(name) do
        return 0 if new?

        redis.call("HGET", key[:counters], name).to_i
      end
    end

    # An Ohm::Set wrapper for Model.key[:all].
    def self.all
      Set.new(key[:all], key, self)
    end

    # Syntactic sugar for Model.new(atts).save
    def self.create(atts = {})
      new(atts).save
    end

    # Manipulate the Redis hash of attributes directly.
    #
    # Example:
    #
    #   class User < Ohm::Model
    #     attribute :name
    #   end
    #
    #   u = User.create(:name => "John")
    #   u.key.hget(:name)
    #   # => John
    #
    # For more details see
    #   http://github.com/soveran/nest
    #
    def key
      model.key[id]
    end

    # Initialize a model using a dictionary of attributes.
    #
    # Example:
    #
    #   u = User.new(:name => "John")
    #
    def initialize(atts = {})
      @attributes = {}
      @_memo = {}
      update_attributes(atts)
    end

    # Access the ID used to store this model. The ID is used together
    # with the name of the class in order to form the Redis key.
    #
    # Example:
    #
    #   class User < Ohm::Model; end
    #
    #   u = User.create
    #   u.id
    #   # => 1
    #
    #   u.key
    #   # => User:1
    #
    def id
      raise MissingID if not defined?(@id)
      @id
    end

    # Check for equality by doing the following assertions:
    #
    # 1. That the passed model is of the same type.
    # 2. That they represent the same Redis key.
    #
    def ==(other)
      other.kind_of?(model) && other.key == key
    rescue MissingID
      false
    end

    # Preload all the attributes of this model from Redis. Used
    # internally by `Model::[]`.
    def load!
      update_attributes(Utils.dict(redis.call("HGETALL", key))) unless new?
      return self
    end

    # Read an attribute remotely from Redis. Useful if you want to get
    # the most recent value of the attribute and not rely on locally
    # cached value.
    #
    # Example:
    #
    #   User.create(:name => "A")
    #
    #   Session 1     |    Session 2
    #   --------------|------------------------
    #   u = User[1]   |    u = User[1]
    #   u.name = "B"  |
    #   u.save        |
    #                 |    u.name == "A"
    #                 |    u.get(:name) == "B"
    #
    def get(att)
      @attributes[att] = redis.call("HGET", key, att)
    end

    # Update an attribute value atomically. The best usecase for this
    # is when you simply want to update one value.
    #
    # Note: This method is dangerous because it doesn't update indices
    # and uniques. Use it wisely. The safe equivalent is `update`.
    #
    def set(att, val)
      if val.to_s.empty?
        redis.call("HDEL", key, att)
      else
        redis.call("HSET", key, att, val)
      end

      @attributes[att] = val
    end

    def new?
      !defined?(@id)
    end

    # Increment a counter atomically. Internally uses HINCRBY.
    def incr(att, count = 1)
      redis.call("HINCRBY", key[:counters], att, count)
    end

    # Decrement a counter atomically. Internally uses HINCRBY.
    def decr(att, count = 1)
      incr(att, -count)
    end

    # Return a value that allows the use of models as hash keys.
    #
    # Example:
    #
    #   h = {}
    #
    #   u = User.new
    #
    #   h[:u] = u
    #   h[:u] == u
    #   # => true
    #
    def hash
      new? ? super : key.hash
    end
    alias :eql? :==

    def attributes
      @attributes
    end

    # Export the ID and the errors of the model. The approach of Ohm
    # is to whitelist public attributes, as opposed to exporting each
    # (possibly sensitive) attribute.
    #
    # Example:
    #
    #   class User < Ohm::Model
    #     attribute :name
    #   end
    #
    #   u = User.create(:name => "John")
    #   u.to_hash
    #   # => { :id => "1" }
    #
    # In order to add additional attributes, you can override `to_hash`:
    #
    #   class User < Ohm::Model
    #     attribute :name
    #
    #     def to_hash
    #       super.merge(:name => name)
    #     end
    #   end
    #
    #   u = User.create(:name => "John")
    #   u.to_hash
    #   # => { :id => "1", :name => "John" }
    #
    def to_hash
      attrs = {}
      attrs[:id] = id unless new?
      attrs[:errors] = errors if errors.any?

      return attrs
    end


    # Persist the model attributes and update indices and unique
    # indices. The `counter`s and `set`s are not touched during save.
    #
    # If the model is not valid, nil is returned. Otherwise, the
    # persisted model is returned.
    #
    # Example:
    #
    #   class User < Ohm::Model
    #     attribute :name
    #
    #     def validate
    #       assert_present :name
    #     end
    #   end
    #
    #   User.new(:name => nil).save
    #   # => nil
    #
    #   u = User.new(:name => "John").save
    #   u.kind_of?(User)
    #   # => true
    #
    def save
      return if not valid?
      save!
    end

    # Saves the model without checking for validity. Refer to
    # `Model#save` for more details.
    def save!
      indices = {}
      model.indices.each { |field| indices[field] = Array(send(field)) }

      uniques = {}
      model.uniques.each { |field| uniques[field] = send(field) }

      _initialize_id if new?

      attrs = attributes.delete_if do |k, v|
        v.nil?
      end

<<<<<<< HEAD
      result = script(LUA_SAVE, 0,
=======
      result = Lua.run(redis, Lua::SAVE, 0,
>>>>>>> 07eafa5c
        { "name" => model.name,
          "id" => id,
          "key" => key
        }.to_msgpack,
        attrs.flatten.to_msgpack,
        indices.to_msgpack,
        uniques.to_msgpack
      )

      case result
      when RuntimeError
        if result.message =~ /(UniqueIndexViolation: (.*))/
          raise UniqueIndexViolation, $1
        else
          raise result
        end
      when Exception
        raise result
      end

      return self
    end

    # Delete the model, including all the following keys:
    #
    # - <Model>:<id>
    # - <Model>:<id>:counters
    # - <Model>:<id>:<set name>
    #
    # If the model has uniques or indices, they're also cleaned up.
    #
    def delete
      uniques = {}
      model.uniques.each { |field| uniques[field] = send(field) }

<<<<<<< HEAD
      script(LUA_DELETE, 0,
=======
      Lua.run(redis, Lua::DELETE, 0,
>>>>>>> 07eafa5c
        { "name" => model.name,
          "id" => id,
          "key" => key
        }.to_msgpack,
        uniques.to_msgpack,
        model.collections.to_msgpack
      )

      return self
    end

    # Run lua scripts and cache the sha in order to improve
    # successive calls.
    def script(file, *args)
      cache = LUA_CACHE[redis.url]

      if cache.key?(file)
        sha = cache[file]
      else
        src = File.read(file)
        sha = redis.call("SCRIPT", "LOAD", src)

        cache[file] = sha
      end

      redis.call("EVALSHA", sha, *args)
    end

    # Update the model attributes and call save.
    #
    # Example:
    #
    #   User[1].update(:name => "John")
    #
    #   # It's the same as:
    #
    #   u = User[1]
    #   u.update_attributes(:name => "John")
    #   u.save
    #
    def update(attributes)
      update_attributes(attributes)
      save
    end

    # Write the dictionary of key-value pairs to the model.
    def update_attributes(atts)
      atts.each { |att, val| send(:"#{att}=", val) }
    end

  protected
    def self.to_reference
      name.to_s.
        match(/^(?:.*::)*(.*)$/)[1].
        gsub(/([a-z\d])([A-Z])/, '\1_\2').
        downcase.to_sym
    end

    def self.indices
      @indices ||= []
    end

    def self.uniques
      @uniques ||= []
    end

    def self.counters
      @counters ||= []
    end

    def self.collections
      @collections ||= []
    end

    def self.attributes
      @attributes ||= []
    end

    def self.filters(dict)
      unless dict.kind_of?(Hash)
        raise ArgumentError,
          "You need to supply a hash with filters. " +
          "If you want to find by ID, use #{self}[id] instead."
      end

      dict.map { |k, v| to_indices(k, v) }.flatten
    end

    def self.to_indices(att, val)
      raise IndexNotFound unless indices.include?(att)

      if val.kind_of?(Enumerable)
        val.map { |v| key[:indices][att][v] }
      else
        [key[:indices][att][val]]
      end
    end

    def self.new_id
      redis.call("INCR", key[:id])
    end

    attr_writer :id

    def model
      self.class
    end

    def redis
      model.redis
    end

    def _initialize_id
      @id = model.new_id.to_s
    end
  end
end<|MERGE_RESOLUTION|>--- conflicted
+++ resolved
@@ -8,12 +8,9 @@
 require "msgpack"
 
 module Ohm
-<<<<<<< HEAD
   LUA_CACHE   = Hash.new { |h, k| h[k] = Hash.new }
   LUA_SAVE    = File.expand_path("../ohm/lua/save.lua",   __FILE__)
   LUA_DELETE  = File.expand_path("../ohm/lua/delete.lua", __FILE__)
-=======
->>>>>>> 07eafa5c
 
   # All of the known errors in Ohm can be traced back to one of these
   # exceptions.
@@ -1295,11 +1292,7 @@
         v.nil?
       end
 
-<<<<<<< HEAD
       result = script(LUA_SAVE, 0,
-=======
-      result = Lua.run(redis, Lua::SAVE, 0,
->>>>>>> 07eafa5c
         { "name" => model.name,
           "id" => id,
           "key" => key
@@ -1335,11 +1328,7 @@
       uniques = {}
       model.uniques.each { |field| uniques[field] = send(field) }
 
-<<<<<<< HEAD
       script(LUA_DELETE, 0,
-=======
-      Lua.run(redis, Lua::DELETE, 0,
->>>>>>> 07eafa5c
         { "name" => model.name,
           "id" => id,
           "key" => key
